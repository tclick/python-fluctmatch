# -*- coding: utf-8 -*-
#
#  python-fluctmatch -
#  Copyright (c) 2019 Timothy H. Click, Ph.D.
#
#  All rights reserved.
#
#  Redistribution and use in source and binary forms, with or without
#  modification, are permitted provided that the following conditions are met:
#
#  Redistributions of source code must retain the above copyright notice, this
#  list of conditions and the following disclaimer.
#
#  Redistributions in binary form must reproduce the above copyright notice,
#  this list of conditions and the following disclaimer in the documentation
#  and/or other materials provided with the distribution.
#
#  Neither the name of the author nor the names of its contributors may be used
#  to endorse or promote products derived from this software without specific
#  prior written permission.
#
#  THIS SOFTWARE IS PROVIDED BY THE COPYRIGHT HOLDERS AND CONTRIBUTORS “AS IS”
#  AND ANY EXPRESS OR IMPLIED WARRANTIES, INCLUDING, BUT NOT LIMITED TO, THE
#  IMPLIED WARRANTIES OF MERCHANTABILITY AND FITNESS FOR A PARTICULAR PURPOSE
#  ARE DISCLAIMED. IN NO EVENT SHALL THE REGENTS OR CONTRIBUTORS BE LIABLE FOR
#  ANY DIRECT, INDIRECT, INCIDENTAL, SPECIAL, EXEMPLARY, OR CONSEQUENTIAL
#  DAMAGES (INCLUDING, BUT NOT LIMITED TO, PROCUREMENT OF SUBSTITUTE GOODS OR
#  SERVICES; LOSS OF USE, DATA, OR PROFITS; OR BUSINESS INTERRUPTION) HOWEVER
#  CAUSED AND ON ANY THEORY OF LIABILITY, WHETHER IN CONTRACT, STRICT LIABILITY,
#  OR TORT (INCLUDING NEGLIGENCE OR OTHERWISE) ARISING IN ANY WAY OUT OF THE USE
#  OF THIS SOFTWARE, EVEN IF ADVISED OF THE POSSIBILITY OF SUCH DAMAGE.
#
#  Timothy H. Click, Nixon Raj, and Jhih-Wei Chu.
#  Simulation. Meth Enzymology. 578 (2016), 327-342,
#  Calculation of Enzyme Fluctuograms from All-Atom Molecular Dynamics
#  doi:10.1016/bs.mie.2016.05.024.

from pkg_resources import resource_filename
from pathlib import Path

__all__ = [
    "PDB",  # PDB
    "GRO",
    "PDB_dna",
    "TIP3P",
    "TIP4P",
    "IONS",
    "DMA",
    "CGCRD",
    "CGPSF",
    "TPR",
    "XTC",  # Gromacs
    "NCSC",
<<<<<<< HEAD
    "RTF",
    "STR",
    "IC",
    "PRM"
]

from pkg_resources import resource_filename

PDB = resource_filename(__name__, path.join("data", "trex1.pdb"))
PDB_prot = resource_filename(__name__, path.join("data", "protein.pdb"))
PDB_dna = resource_filename(__name__, path.join("data", "dna.pdb"))
TPR = resource_filename(__name__, path.join("data", "trex1.tpr"))
XTC = resource_filename(__name__, path.join("data", "trex1.xtc"))
TIP3P = resource_filename(__name__, path.join("data", "spc216.gro"))
TIP4P = resource_filename(__name__, path.join("data", "tip4p.gro"))
IONS = resource_filename(__name__, path.join("data", "ions.pdb"))
DMA = resource_filename(__name__, path.join("data", "dma.gro"))
NCSC = resource_filename(__name__, path.join("data", "ncsc.pdb"))
CGCRD = resource_filename(__name__, path.join("data", "cg.cor"))
CGPSF = resource_filename(__name__, path.join("data", "cg.xplor.psf"))
RTF = resource_filename(__name__, path.join("data", "cg.rtf"))
STR = resource_filename(__name__, path.join("data", "cg.stream"))
IC = resource_filename(__name__, path.join("data", "fluct.ic"))
PRM = resource_filename(__name__, path.join("data", "fluctmatch.prm"))
=======
    "CG_PSF",
    "CG_DCD"
]

PDB = resource_filename(__name__,
                        Path().joinpath("data", "trex1.pdb").as_posix())
GRO = resource_filename(__name__,
                        Path().joinpath("data", "trex2.gro").as_posix())
PDB_dna = resource_filename(__name__,
                            Path().joinpath("data", "dna.pdb").as_posix())
TPR = resource_filename(__name__,
                        Path().joinpath("data", "trex1.tpr").as_posix())
XTC = resource_filename(__name__,
                        Path().joinpath("data", "trex1.xtc").as_posix())
TIP3P = resource_filename(__name__,
                          Path().joinpath("data", "spc216.gro").as_posix())
TIP4P = resource_filename(__name__,
                          Path().joinpath("data", "tip4p.gro").as_posix())
IONS = resource_filename(__name__,
                         Path().joinpath("data", "ions.pdb").as_posix())
DMA = resource_filename(__name__,
                        Path().joinpath("data", "dma.gro").as_posix())
NCSC = resource_filename(__name__,
                         Path().joinpath("data", "ncsc.pdb").as_posix())
CG_PSF = resource_filename(__name__,
                           Path().joinpath("data", "cg.xplor.psf").as_posix())
CG_DCD = resource_filename(__name__,
                           Path().joinpath("data", "cg.dcd").as_posix())
>>>>>>> 3d97c191
<|MERGE_RESOLUTION|>--- conflicted
+++ resolved
@@ -46,37 +46,9 @@
     "TIP4P",
     "IONS",
     "DMA",
-    "CGCRD",
-    "CGPSF",
     "TPR",
     "XTC",  # Gromacs
     "NCSC",
-<<<<<<< HEAD
-    "RTF",
-    "STR",
-    "IC",
-    "PRM"
-]
-
-from pkg_resources import resource_filename
-
-PDB = resource_filename(__name__, path.join("data", "trex1.pdb"))
-PDB_prot = resource_filename(__name__, path.join("data", "protein.pdb"))
-PDB_dna = resource_filename(__name__, path.join("data", "dna.pdb"))
-TPR = resource_filename(__name__, path.join("data", "trex1.tpr"))
-XTC = resource_filename(__name__, path.join("data", "trex1.xtc"))
-TIP3P = resource_filename(__name__, path.join("data", "spc216.gro"))
-TIP4P = resource_filename(__name__, path.join("data", "tip4p.gro"))
-IONS = resource_filename(__name__, path.join("data", "ions.pdb"))
-DMA = resource_filename(__name__, path.join("data", "dma.gro"))
-NCSC = resource_filename(__name__, path.join("data", "ncsc.pdb"))
-CGCRD = resource_filename(__name__, path.join("data", "cg.cor"))
-CGPSF = resource_filename(__name__, path.join("data", "cg.xplor.psf"))
-RTF = resource_filename(__name__, path.join("data", "cg.rtf"))
-STR = resource_filename(__name__, path.join("data", "cg.stream"))
-IC = resource_filename(__name__, path.join("data", "fluct.ic"))
-PRM = resource_filename(__name__, path.join("data", "fluctmatch.prm"))
-=======
     "CG_PSF",
     "CG_DCD"
 ]
@@ -104,5 +76,4 @@
 CG_PSF = resource_filename(__name__,
                            Path().joinpath("data", "cg.xplor.psf").as_posix())
 CG_DCD = resource_filename(__name__,
-                           Path().joinpath("data", "cg.dcd").as_posix())
->>>>>>> 3d97c191
+                           Path().joinpath("data", "cg.dcd").as_posix())